--- conflicted
+++ resolved
@@ -9,13 +9,7 @@
 
     fn append(&mut self, other: &mut Self);
 
-<<<<<<< HEAD
-    fn register_nonces(&mut self) {}
-=======
-    #[allow(unused_variables)]
-    fn register_nonces(&mut self, _syscall_lookups: &mut HashMap<u32, usize>, opts: &Self::Config) {
-    }
->>>>>>> 062cef72
+    fn register_nonces(&mut self, _opts: &Self::Config) {}
 
     fn public_values<F: AbstractField>(&self) -> Vec<F>;
 }